/***********************************************************************************************************************
 *
 * Copyright (C) 2010 by the Stratosphere project (http://stratosphere.eu)
 *
 * Licensed under the Apache License, Version 2.0 (the "License"); you may not use this file except in compliance with
 * the License. You may obtain a copy of the License at
 *
 *     http://www.apache.org/licenses/LICENSE-2.0
 *
 * Unless required by applicable law or agreed to in writing, software distributed under the License is distributed on
 * an "AS IS" BASIS, WITHOUT WARRANTIES OR CONDITIONS OF ANY KIND, either express or implied. See the License for the
 * specific language governing permissions and limitations under the License.
 *
 **********************************************************************************************************************/
package eu.stratosphere.sopremo.type;

import java.io.DataInput;
import java.io.DataOutput;
import java.io.IOException;
import java.util.Arrays;
import java.util.Collection;

import eu.stratosphere.sopremo.pact.SopremoUtil;

/**
 * Abstract class to provide basic implementations for array type nodes.
 * 
 * @author Arvid Heise
 */
public abstract class AbstractArrayNode extends AbstractJsonNode implements IArrayNode {

	/**
	 * 
	 */
	private static final long serialVersionUID = 4121730074586897715L;

	/**
	 * Initializes AbstractArrayNode.
	 */
	public AbstractArrayNode() {
		super();
	}

	@Override
	public void copyValueFrom(final IJsonNode otherNode) {
		this.clear();
		for (final IJsonNode child : (IArrayNode) otherNode)
			this.add(child);
	}

	@Override
	public final boolean isArray() {
		return true;
	}

	@Override
	public IArrayNode addAll(final Collection<? extends IJsonNode> c) {
		for (final IJsonNode jsonNode : c)
			this.add(jsonNode);
		return this;
	}

	@Override
	public IArrayNode addAll(final IArrayNode node) {
		for (final IJsonNode n : node)
			this.add(n);
		return this;
	}

	@Override
	public IArrayNode addAll(final IJsonNode[] nodes) {
		this.addAll(Arrays.asList(nodes));
		return this;
	}

	@Override
	public final Type getType() {
		return Type.ArrayNode;
	}

	@Override
	public void read(final DataInput in) throws IOException {
		this.clear();
		final int len = in.readInt();

		for (int i = 0; i < len; i++)
			this.add(SopremoUtil.deserializeNode(in));
	}

	@Override
	public void write(final DataOutput out) throws IOException {
		out.writeInt(this.size());

		for (final IJsonNode child : this)
			SopremoUtil.serializeNode(out, child);
	}

	/*
	 * (non-Javadoc)
	 * @see eu.stratosphere.sopremo.type.IArrayNode#setAll(eu.stratosphere.sopremo.type.IJsonNode[])
	 */
	@Override
	public void setAll(final IJsonNode[] nodes) {
		this.clear();
		for (final IJsonNode node : nodes)
			this.add(node);
	}

	@Override
	public IJsonNode[] toArray() {
<<<<<<< HEAD
		final IJsonNode[] result = new IJsonNode[this.size()];
=======
		IJsonNode[] result = new IJsonNode[this.size()];
		fillArray(result);
		return result;
	}

	protected void fillArray(IJsonNode[] result) {
>>>>>>> d38710fb
		int i = 0;
		for (final IJsonNode node : this)
			result[i++] = node;
	}

	/*
	 * (non-Javadoc)
	 * @see eu.stratosphere.sopremo.type.IArrayNode#toArray(eu.stratosphere.sopremo.type.IJsonNode[])
	 */
	@Override
	public IJsonNode[] toArray(IJsonNode[] array) {
		final int size = this.size();
		if (array.length != size)
			array = new IJsonNode[size];
		fillArray(array);
		return array;
	}
}<|MERGE_RESOLUTION|>--- conflicted
+++ resolved
@@ -108,16 +108,12 @@
 
 	@Override
 	public IJsonNode[] toArray() {
-<<<<<<< HEAD
-		final IJsonNode[] result = new IJsonNode[this.size()];
-=======
 		IJsonNode[] result = new IJsonNode[this.size()];
 		fillArray(result);
 		return result;
 	}
 
 	protected void fillArray(IJsonNode[] result) {
->>>>>>> d38710fb
 		int i = 0;
 		for (final IJsonNode node : this)
 			result[i++] = node;
